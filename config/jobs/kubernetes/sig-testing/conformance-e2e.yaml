presubmits:
  kubernetes/kubernetes:
  # conformance test using image against kubernetes master branch with `kind`
  - name: pull-kubernetes-conformance-image-test
    branches:
    - master
    always_run: false
    skip_report: false
    max_concurrency: 8
    optional: true
    run_if_changed: 'conformance'
    labels:
      preset-service-account: "true"
      preset-bazel-scratch-dir: "true"
      preset-bazel-remote-cache-enabled: "true"
      preset-dind-enabled: "true"
      preset-kind-volume-mounts: "true"
    spec:
      containers:
      - image: gcr.io/k8s-testimages/kubekins-e2e:v20200428-06f6e3b-master
        args:
        - "--job=$(JOB_NAME)"
        - "--root=/go/src"
        - "--repo=k8s.io/test-infra=master"
        - "--repo=k8s.io/kubernetes=$(PULL_REFS)"
        - "--service-account=/etc/service-account/service-account.json"
        - "--upload=gs://kubernetes-jenkins/pr-logs"
        - "--scenario=execute"
        - "--"
        # the script must run from kubernetes, but we're checking out kind
        - "bash"
        - "--"
        - "-c"
        - "cd ./../../k8s.io/kubernetes && source ./../test-infra/experiment/kind-conformance-image-e2e.sh"
        # we need privileged mode in order to do docker in docker
        securityContext:
          privileged: true
        resources:
          requests:
            # these are both a bit below peak usage during build
            # this is mostly for building kubernetes
            memory: "9000Mi"
            # during the tests more like 3-20m is used
            cpu: 2000m
    annotations:
      testgrid-create-test-group: 'true'
      testgrid-dashboards: sig-testing-misc
      description: Runs conformance tests using kind and the conformance image

  - name: pull-kubernetes-conformance-kind-ipv6-parallel
    branches:
    - master
    always_run: false
    skip_report: false
    max_concurrency: 8
    optional: true
    run_if_changed: '^test/'
    labels:
      preset-service-account: "true"
      preset-bazel-scratch-dir: "true"
      preset-bazel-remote-cache-enabled: "true"
      preset-dind-enabled: "true"
      preset-kind-volume-mounts: "true"
    spec:
      containers:
      - image: gcr.io/k8s-testimages/kubekins-e2e:v20200428-06f6e3b-master
        env:
        # enable IPV6 in bootstrap image
        - name: "DOCKER_IN_DOCKER_IPV6_ENABLED"
          value: "true"
        # tell kind CI script to use ipv6
        - name: "IP_FAMILY"
          value: "ipv6"
        # skip serial tests and run with --ginkgo-parallel
        - name: "PARALLEL"
          value: "true"
        args:
        - "--job=$(JOB_NAME)"
        - "--root=/go/src"
        - "--repo=k8s.io/kubernetes=$(PULL_REFS)"
        - "--repo=sigs.k8s.io/kind=master"
        - "--service-account=/etc/service-account/service-account.json"
        - "--upload=gs://kubernetes-jenkins/pr-logs"
        - "--scenario=execute"
        - "--"
        - "./../../sigs.k8s.io/kind/hack/ci/e2e.sh"
        # we need privileged mode in order to do docker in docker
        securityContext:
          privileged: true
        resources:
          requests:
            # these are both a bit below peak usage during build
            # this is mostly for building kubernetes
            memory: "9000Mi"
            # during the tests more like 3-20m is used
            cpu: 2000m
    annotations:
      testgrid-dashboards: sig-testing-kind
      description: Use kind to run e2e tests (+Conformance, -Serial) against a latest kubernetes master IPv6 cluster created with sigs.k8s.io/kind
      testgrid-alert-email: bentheelder@google.com,antonio.ojea.garcia@gmail.com
      testgrid-num-failures-to-alert: "15"

periodics:
# conformance test using image against kubernetes master branch with `kind`
- interval: 1h
  name: ci-kubernetes-conformance-image-test
  labels:
    preset-service-account: "true"
    preset-bazel-scratch-dir: "true"
    preset-bazel-remote-cache-enabled: "true"
    preset-dind-enabled: "true"
    preset-kind-volume-mounts: "true"
  spec:
    containers:
    - image: gcr.io/k8s-testimages/kubekins-e2e:v20200428-06f6e3b-master
      args:
      - "--job=$(JOB_NAME)"
      - "--root=/go/src"
      - "--repo=k8s.io/test-infra=master"
      - "--repo=k8s.io/kubernetes=master"
      - "--service-account=/etc/service-account/service-account.json"
      - "--upload=gs://kubernetes-jenkins/logs"
      - "--scenario=execute"
      - "--"
      # the script must run from kubernetes, but we're checking out kind
      - "bash"
      - "--"
      - "-c"
      - "cd ./../../k8s.io/kubernetes && source ./../test-infra/experiment/kind-conformance-image-e2e.sh"
      # we need privileged mode in order to do docker in docker
      securityContext:
        privileged: true
      resources:
        requests:
          # these are both a bit below peak usage during build
          # this is mostly for building kubernetes
          memory: "9000Mi"
          # during the tests more like 3-20m is used
          cpu: 2000m
  # conformance test using image against kubernetes 1.14 branch with `kind`
  annotations:
    testgrid-dashboards: conformance-all, conformance-kind, sig-testing-kind
    testgrid-tab-name: conformance-image, master (dev)
    description: Runs conformance tests using image against latest kubernetes master with a kubernetes-in-docker cluster
    testgrid-alert-email: davanum@gmail.com
    testgrid-num-columns-recent: '3'
- interval: 3h
  name: ci-kubernetes-conformance-image-1-15-test
  labels:
    preset-service-account: "true"
    preset-bazel-scratch-dir: "true"
    preset-bazel-remote-cache-enabled: "true"
    preset-dind-enabled: "true"
    preset-kind-volume-mounts: "true"
  spec:
    containers:
    - image: gcr.io/k8s-testimages/kubekins-e2e:v20200428-06f6e3b-1.15
      args:
      - "--job=$(JOB_NAME)"
      - "--root=/go/src"
      - "--repo=k8s.io/test-infra=master"
      - "--repo=k8s.io/kubernetes=release-1.15"
      - "--service-account=/etc/service-account/service-account.json"
      - "--upload=gs://kubernetes-jenkins/logs"
      - "--scenario=execute"
      - "--"
      # the script must run from kubernetes, but we're checking out kind
      - "bash"
      - "--"
      - "-c"
      - "cd ./../../k8s.io/kubernetes && source ./../test-infra/experiment/kind-conformance-image-e2e.sh"
      # we need privileged mode in order to do docker in docker
      securityContext:
        privileged: true
      resources:
        requests:
          # these are both a bit below peak usage during build
          # this is mostly for building kubernetes
          memory: "9000Mi"
          # during the tests more like 3-20m is used
          cpu: 2000m
  annotations:
    testgrid-dashboards: conformance-all, conformance-kind, sig-testing-kind
    testgrid-tab-name: conformance-image, 1.15 (dev)
    description: Runs conformance tests using image against kubernetes 1.15 branch with a kubernetes-in-docker cluster
    testgrid-alert-email: davanum@gmail.com
    testgrid-num-columns-recent: '3'
<<<<<<< HEAD
=======
- interval: 3h
  name: ci-kubernetes-conformance-image-1-14-test
  labels:
    preset-service-account: "true"
    preset-bazel-scratch-dir: "true"
    preset-bazel-remote-cache-enabled: "true"
    preset-dind-enabled: "true"
    preset-kind-volume-mounts: "true"
  spec:
    containers:
    - image: gcr.io/k8s-testimages/kubekins-e2e:v20200218-a445c54-1.14
      args:
      - "--job=$(JOB_NAME)"
      - "--root=/go/src"
      - "--repo=k8s.io/test-infra=master"
      - "--repo=k8s.io/kubernetes=release-1.14"
      - "--service-account=/etc/service-account/service-account.json"
      - "--upload=gs://kubernetes-jenkins/logs"
      - "--scenario=execute"
      - "--"
      # the script must run from kubernetes, but we're checking out kind
      - "bash"
      - "--"
      - "-c"
      - "cd ./../../k8s.io/kubernetes && source ./../test-infra/experiment/kind-conformance-image-e2e.sh"
      # we need privileged mode in order to do docker in docker
      securityContext:
        privileged: true
      resources:
        requests:
          # these are both a bit below peak usage during build
          # this is mostly for building kubernetes
          memory: "9000Mi"
          # during the tests more like 3-20m is used
          cpu: 2000m
  annotations:
    testgrid-dashboards: conformance-all, conformance-kind, sig-testing-kind
    testgrid-tab-name: conformance-image, 1.14 (dev)
    description: Runs conformance tests using image against kubernetes 1.14 branch with a kubernetes-in-docker cluster
    testgrid-alert-email: davanum@gmail.com
    testgrid-num-columns-recent: '3'
>>>>>>> 2f01869b

- name: ci-kubernetes-conformance-kind-ga-only
  interval: 12h
  decorate: true
  skip_branches:
  - release-\d+\.\d+ # per-release settings
  labels:
    preset-bazel-scratch-dir: "true"
    preset-bazel-remote-cache-enabled: "true"
    preset-dind-enabled: "true"
    preset-kind-volume-mounts: "true"
  extra_refs:
  - org: kubernetes
    repo: kubernetes
    base_ref: master
    path_alias: k8s.io/kubernetes
  decoration_config:
    timeout: 2h # allow plenty of time for a serial conformance run
  spec:
    containers:
    - image: gcr.io/k8s-testimages/krte:v20200428-2225715-master
      command:
      - wrapper.sh
      - bash
      - -c
      - curl -sSL https://kind.sigs.k8s.io/dl/latest/linux-amd64.tgz | tar xvfz - -C "${PATH%%:*}/" && e2e-k8s.sh
      env:
      - name: BUILD_TYPE
        value: bazel
      - name: GA_ONLY
        value: "true"
      # we need privileged mode in order to do docker in docker
      securityContext:
        privileged: true
      resources:
        requests:
          # TODO(BenTheElder): adjust these everywhere
          # these are both a bit below peak usage during build
          # this is mostly for building kubernetes
          memory: "9000Mi"
          # during the tests more like 3-20m is used
          cpu: 2000m
  annotations:
    testgrid-num-failures-to-alert: '2'
    testgrid-alert-stale-results-hours: '48'
    testgrid-dashboards: sig-release-master-blocking, conformance-all, conformance-kind, sig-testing-kind
    testgrid-tab-name: conformance-ga-only
    testgrid-alert-email: "kubernetes-release-team@googlegroups.com, kubernetes-sig-architecture@googlegroups.com"
    description: "OWNER: sig-architecture (conformance); conformance tests run against a master kind cluster with only GA APIs and features enabled"<|MERGE_RESOLUTION|>--- conflicted
+++ resolved
@@ -185,50 +185,6 @@
     description: Runs conformance tests using image against kubernetes 1.15 branch with a kubernetes-in-docker cluster
     testgrid-alert-email: davanum@gmail.com
     testgrid-num-columns-recent: '3'
-<<<<<<< HEAD
-=======
-- interval: 3h
-  name: ci-kubernetes-conformance-image-1-14-test
-  labels:
-    preset-service-account: "true"
-    preset-bazel-scratch-dir: "true"
-    preset-bazel-remote-cache-enabled: "true"
-    preset-dind-enabled: "true"
-    preset-kind-volume-mounts: "true"
-  spec:
-    containers:
-    - image: gcr.io/k8s-testimages/kubekins-e2e:v20200218-a445c54-1.14
-      args:
-      - "--job=$(JOB_NAME)"
-      - "--root=/go/src"
-      - "--repo=k8s.io/test-infra=master"
-      - "--repo=k8s.io/kubernetes=release-1.14"
-      - "--service-account=/etc/service-account/service-account.json"
-      - "--upload=gs://kubernetes-jenkins/logs"
-      - "--scenario=execute"
-      - "--"
-      # the script must run from kubernetes, but we're checking out kind
-      - "bash"
-      - "--"
-      - "-c"
-      - "cd ./../../k8s.io/kubernetes && source ./../test-infra/experiment/kind-conformance-image-e2e.sh"
-      # we need privileged mode in order to do docker in docker
-      securityContext:
-        privileged: true
-      resources:
-        requests:
-          # these are both a bit below peak usage during build
-          # this is mostly for building kubernetes
-          memory: "9000Mi"
-          # during the tests more like 3-20m is used
-          cpu: 2000m
-  annotations:
-    testgrid-dashboards: conformance-all, conformance-kind, sig-testing-kind
-    testgrid-tab-name: conformance-image, 1.14 (dev)
-    description: Runs conformance tests using image against kubernetes 1.14 branch with a kubernetes-in-docker cluster
-    testgrid-alert-email: davanum@gmail.com
-    testgrid-num-columns-recent: '3'
->>>>>>> 2f01869b
 
 - name: ci-kubernetes-conformance-kind-ga-only
   interval: 12h
